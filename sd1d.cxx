/*
   SD1D: 1D simulation of plasma-neutral interactions
   ==================================================

     Copyright B.Dudson, University of York, 2016
              email: benjamin.dudson@york.ac.uk
              
    This file is part of SD1D.

    SD1D is free software: you can redistribute it and/or modify
    it under the terms of the GNU General Public License as published by
    the Free Software Foundation, either version 3 of the License, or
    (at your option) any later version.

    SD1D is distributed in the hope that it will be useful,
    but WITHOUT ANY WARRANTY; without even the implied warranty of
    MERCHANTABILITY or FITNESS FOR A PARTICULAR PURPOSE.  See the
    GNU General Public License for more details.

    You should have received a copy of the GNU General Public License
    along with SD1D.  If not, see <http://www.gnu.org/licenses/>.


  Normalisations
  --------------
 
  Ne   (density) normalised to Nnorm [m^-3]
  T    (temperature) normalised to Tnorm [eV]
  B    (magnetic field) normalised to Bnorm [eV]
  
  t    (time) normalised using ion cyclotron frequency Omega_ci [1/s]
  Vi   (velocity) normalised to sound speed Cs [m/s]
  L    (lengths) normalised to hybrid Larmor radius rho_s = Cs/Omega_ci [m]
  
 */

#include <mpi.h>

#include <bout/physicsmodel.hxx>
#include <bout/constants.hxx>
#include <derivs.hxx>
#include <field_factory.hxx>
#include <invert_parderiv.hxx>

#include "div_ops.hxx"
#include "loadmetric.hxx"
#include "radiation.hxx"

class SD1D : public PhysicsModel {
protected:
  int init(bool restarting) {
    Options *opt = Options::getRoot()->getSection("sd1d");

    OPTION(opt, cfl_info, false); // Calculate and print CFL information
    
    // Normalisation
    OPTION(opt, Tnorm, 100);  // Reference temperature [eV]
    OPTION(opt, Nnorm, 1e19); // Reference density [m^-3]
    OPTION(opt, Bnorm, 1.0);  // Reference magnetic field [T]
    OPTION(opt, AA, 2.0);     // Ion mass
    SAVE_ONCE4(Tnorm, Nnorm, Bnorm, AA); // Save normalisations
    
    // Model parameters
    OPTION(opt, vwall, 1./3);   // 1/3rd Franck-Condon energy at wall
    OPTION(opt, frecycle, 1.0); // Recycling fraction 100%
    OPTION(opt, fredistribute, 0.0); // Fraction of neutrals redistributed evenly along leg
    OPTION(opt, density_sheath, 0); // Free boundary
    OPTION(opt, pressure_sheath, 0); // Free boundary
    OPTION(opt, gaspuff,  0.0); // Additional gas flux at target
    OPTION(opt, dneut, 1.0);    // Scale neutral gas diffusion
    OPTION(opt, nloss, 0.0);    // Neutral gas loss rate
    OPTION(opt, fimp,  0.01);   // 1% impurity
    OPTION(opt, Eionize,   30);     // Energy loss per ionisation (30eV)
    OPTION(opt, sheath_gamma, 6.5); // Sheath heat transmission
    OPTION(opt, neutral_gamma, 0.25); // Neutral heat transmission
    
    // Plasma anomalous transport
    OPTION(opt, anomalous_D, -1);
    OPTION(opt, anomalous_chi, -1);
    
    if(sheath_gamma < 6) 
      throw BoutException("sheath_gamma < 6 not consistent");

    OPTION(opt, tn_floor, 3.5);  // Minimum neutral gas temperature [eV]

    OPTION(opt, atomic, true);

    OPTION(opt, neutral_f_pn, true);

    OPTION(opt, hyper, -1);            // Numerical hyper-diffusion
    OPTION(opt, ADpar, -1);            // Added Dissipation scheme
    OPTION(opt, viscos, -1);           // Parallel viscosity
    OPTION(opt, ion_viscosity, false); // Braginskii parallel viscosity
    OPTION(opt, heat_conduction, true); // Spitzer-Hahm heat conduction
    
    OPTION(opt, density_form, 4);
    OPTION(opt, momentum_form, 6);
    OPTION(opt, energy_form, 8);
    
    // Read the flux-tube area from input file
    // This goes into the Jacobian.
    string area_string;
    FieldFactory ffact(mesh); 
    
    // Calculate normalisation factors
    
    Cs0      = sqrt(SI::qe*Tnorm / (AA*SI::Mp)); // Reference sound speed [m/s]
    Omega_ci = SI::qe*Bnorm / (AA*SI::Mp);       // Ion cyclotron frequency [1/s]
    rho_s0   = Cs0 / Omega_ci;                   // Length scale [m]
  
    mi_me  = AA*SI::Mp/SI::Me;

    BoutReal Coulomb = 6.6 - 0.5*log(Nnorm * 1e-20) + 1.5*log(Tnorm);
    tau_e0 = 1. / (2.91e-6 * (Nnorm / 1e6) * Coulomb * pow(Tnorm, -3./2));
    
    // Save normalisation factors
    SAVE_ONCE5(Cs0, Omega_ci, rho_s0, tau_e0, mi_me);
    
    OPTION(opt, volume_source, true);
    if(volume_source) {
      // Volume sources of particles and energy
      
      string source_string;
    
      Options* optne = Options::getRoot()->getSection("Ne");
      optne->get("source", source_string, "0.0");
      NeSource = ffact.create2D(source_string, optne);
      //SAVE_ONCE(NeSource);
      
      Options* optpe = Options::getRoot()->getSection("P");
      optpe->get("source", source_string, "0.0");
      PeSource = ffact.create2D(source_string, optpe);
      SAVE_ONCE(PeSource);
      
      // Normalise sources
      NeSource /= Nnorm * Omega_ci;
      PeSource /= SI::qe * Nnorm * Tnorm * Omega_ci;
    }else {
      // Point sources, fixing density and specifying energy flux
      
      
      Options* optpe = Options::getRoot()->getSection("P");
      OPTION(optpe, powerflux, 2e7); // Power flux in W/m^2
      powerflux /= rho_s0 * SI::qe * Tnorm * Nnorm * Omega_ci; // Normalised energy flux
    }

    /////////////////////////
    // Density controller
    OPTION(opt, density_upstream, -1); // Fix upstream density? [m^-3]
    if(density_upstream > 0.0) {
      // Fixing density
      density_upstream /= Nnorm;
      
      // Controller
      OPTION(opt, density_controller_p, 1e-2);
      OPTION(opt, density_controller_i, 1e-3);

      density_error_lasttime = -1.0;  // Signal no value

      // Save and load error integral from file, since
      // this determines the source function
      solver->addToRestart(density_error_integral, "density_error_integral");
      
      if(!restarting) {
        density_error_integral = 0.0;
        
        if(volume_source) {
          // Set density_error_integral so that
          // the input source is used
          density_error_integral = 1./density_controller_i;
        }
      }
    }

    if(volume_source) {
      if(density_upstream > 0.0) {
        // Evolving NeSource
        SAVE_REPEAT(NeSource);

        NeSource0 = NeSource; // Save initial value
      }else {
        // Fixed NeSource
        SAVE_ONCE(NeSource);
      }
    }
    
    Options::getRoot()->getSection("NVn")->get("evolve", evolve_nvn, true);
    Options::getRoot()->getSection("Pn")->get("evolve", evolve_pn, true);
    
    nloss /= Omega_ci;

    // Specify variables to evolve
    solver->add(Ne, "Ne");
    solver->add(NVi, "NVi");
    solver->add(P, "P");

    if(atomic) {
      solver->add(Nn, "Nn");
      if(evolve_nvn) {
        solver->add(NVn, "NVn");
      }
      if(evolve_pn) {
        solver->add(Pn, "Pn");
      }
    }
    
    // Load the metric tensor
    LoadMetric(rho_s0, Bnorm);
    
    opt->get("area", area_string, "1.0");
    mesh->coordinates()->J = ffact.create2D(area_string, Options::getRoot());
    
    dy4 = SQ(SQ(mesh->coordinates()->dy));
    
    // Use carbon radiation for the impurity
    rad = new HutchinsonCarbonRadiation();

    // Add extra quantities to be saved
    if(atomic) {
      SAVE_REPEAT4(S, R, E, F); // Save net plasma particle source, radiated power, energy transfer, friction
      SAVE_REPEAT2(Dn, kappa_n);  // Neutral diffusion coefficients
      SAVE_REPEAT(flux_ion);   // Flux of ions to target
    }
    if(heat_conduction)
      SAVE_REPEAT(kappa_epar); // Save coefficient of thermal conduction
    
    bool diagnose;
    OPTION(opt, diagnose, true);
    if(diagnose) {
      // Output extra variables
      if(atomic) {
        SAVE_REPEAT2(Srec,Siz);       // Save particle sources
        SAVE_REPEAT3(Frec,Fiz,Fcx);   // Save momentum sources
        SAVE_REPEAT3(Rrec,Riz,Rzrad); // Save radiation sources
        SAVE_REPEAT3(Erec,Eiz,Ecx);   // Save energy transfer
        
        if(evolve_nvn) {
          SAVE_REPEAT(Vn);
        }
      }
      
      SAVE_REPEAT(Vi);
    }
    
    if(ion_viscosity) 
      SAVE_REPEAT(eta_i);
    
    kappa_epar = 0.0;

    Srec = 0.0; Siz = 0.0; S = 0.0;
    Frec = 0.0; Fiz = 0.0; Fcx = 0.0;   F = 0.0;
    Rrec = 0.0; Riz = 0.0; Rzrad = 0.0; R = 0.0;
    Erec = 0.0; Eiz = 0.0; Ecx = 0.0;   E = 0.0;
    
    flux_ion = 0.0;
    
    // Neutral gas diffusion and heat conduction
    Dn = 0.0;
    kappa_n = 0.0;

    // Anomalous transport
    if(anomalous_D > 0.0) {
      // Normalise
      anomalous_D /= rho_s0*rho_s0*Omega_ci; // m^2/s
      output.write("\tnormalised anomalous D_perp = %e\n", anomalous_D);
    }
    if(anomalous_chi > 0.0) {
      // Normalise
      anomalous_chi /= rho_s0*rho_s0*Omega_ci; // m^2/s
      output.write("\tnormalised anomalous chi_perp = %e\n", anomalous_chi);
    }
    
    // Calculate neutral gas redistribution weights over the domain
    string redist_string;
    opt->get("redist_weight", redist_string, "1.0");
    redist_weight = ffact.create2D(redist_string, opt);
    BoutReal localweight = 0.0;
    for(int j=mesh->ystart;j<=mesh->yend;j++) {
      localweight += redist_weight(mesh->xstart, j);
    }

    MPI_Comm ycomm = mesh->getYcomm(mesh->xstart); // MPI communicator

    // Calculate total weight by summing over all processors
    BoutReal totalweight;
    MPI_Allreduce(&localweight, &totalweight, 1, MPI_DOUBLE, MPI_SUM, ycomm);
    // Normalise redist_weight so sum over domain is 1
    redist_weight /= totalweight;
    
    setPrecon( (preconfunc) &SD1D::precon );

    //////////////////////////////////////////
    // Split operator (IMEX) schemes
    // Use combination of explicit and implicit methods
    //
    // Boolean flags rhs_explicit and rhs_implicit
    // turn on explicit and implicit terms 

    bool split_operator;
    OPTION(opt, split_operator, false);
    if(!split_operator) {
      // Turn on all terms in rhs
      rhs_explicit = rhs_implicit = true;
      update_coefficients = true;
    }
    setSplitOperator(split_operator);
   
    return 0;
  }

  /*!
   * This function calculates the time derivatives
   * of all evolving quantities
   *
   */
  int rhs(BoutReal time) {
    fprintf(stderr, "\rTime: %e", time);

    Coordinates *coord = mesh->coordinates();

    mesh->communicate(Ne, NVi, P);
    
    // Floor small values
    P = floor(P, 1e-10);
    Ne = floor(Ne, 1e-10);
    
    Field3D Nelim = floor(Ne, 1e-5);
    
    Vi = NVi / Ne;
    
    Field3D Te = 0.5*P / Ne; // Assuming Te = Ti
    
    Field3D Nnlim;
    Field3D Tn;
    if(atomic) {
      // Includes atomic processes, neutral gas
      mesh->communicate(Nn);
      if(evolve_nvn) {
        mesh->communicate(NVn);
      }
      if(evolve_pn) {
        mesh->communicate(Pn);
      }
      Nn = floor(Nn, 1e-10);
      Nnlim = floor(Nn, 1e-5);

      
      if(evolve_nvn) {
        Vn = NVn / Nnlim;
      }else {
        Vn = - vwall * sqrt(3.5/Tnorm);
        NVn = Nn * Vn;
      }
      
      if(evolve_pn) {
        Tn = Pn / Nnlim;
        //Tn = floor(Tn, 0.025/Tnorm); // Minimum tn_floor
        Tn = floor(Tn, 1e-12); 
      }else {
        Tn = Te; // Strong CX coupling
        Pn = Tn * floor(Nn, 0.0);
        Tn = floor(Tn, tn_floor/Tnorm); // Minimum of tn_floor
      }
    }
    
    if(update_coefficients) {
      // Update diffusion coefficients
      TRACE("Update coefficients");
      
      tau_e = Omega_ci * tau_e0 * pow(Te,1.5)/Ne;
      
      if(heat_conduction) {
        kappa_epar = 3.2 * mi_me * 0.5*P * tau_e;
        kappa_epar.applyBoundary("neumann");
      }
    
      if(atomic) {
        // Neutral diffusion rate
        
        for(int i=0;i<mesh->LocalNx;i++)
          for(int j=0;j<mesh->LocalNy;j++)
            for(int k=0;k<mesh->LocalNz;k++) {
              // Charge exchange frequency, normalised to ion cyclotron frequency
              BoutReal sigma_cx = Nelim(i,j,k)*Nnorm*hydrogen.chargeExchange(Te(i,j,k)*Tnorm)/Omega_ci;
              
              // Ionisation frequency
              BoutReal sigma_iz = Nelim(i,j,k)*Nnorm*hydrogen.ionisation(Te(i,j,k)*Tnorm)/Omega_ci;
              
              // Neutral thermal velocity
              BoutReal tn = Tn(i,j,k);
              if(tn < tn_floor/Tnorm)
                tn = tn_floor/Tnorm;
              BoutReal vth_n = sqrt(tn); // Normalised to Cs0
              
              // Neutral-neutral mean free path
              BoutReal Lmax = 1.0; // meters
              BoutReal a0 = PI*SQ(5.29e-11);
              BoutReal lambda_nn = 1. / (Nnorm*Nnlim(i,j,k)*a0); // meters
              if(lambda_nn > Lmax) {
                // Limit maximum mean free path
                lambda_nn = Lmax;
              }
              
              lambda_nn /= rho_s0; // Normalised length to rho_s0
              // Neutral-Neutral collision rate
              BoutReal sigma_nn = vth_n / lambda_nn;
              
              // Total neutral collision frequency
              BoutReal sigma = sigma_cx + sigma_iz + sigma_nn;
              
              
              // Neutral gas diffusion
              if(dneut > 0.0) {
                Dn(i,j,k) = dneut * SQ(vth_n) / sigma;
              }
              
              // Neutral gas heat conduction
              kappa_n(i,j,k) = Nnlim(i,j,k) * SQ(vth_n) / sigma;
            }
        
        kappa_n.applyBoundary("Neumann");
        Dn.applyBoundary("dirichlet_o2");
        mesh->communicate(kappa_n, Dn);
      }
    }
    
    // Set sheath boundary condition on flow
    
    TRACE("Sheath");
    ddt(P) = 0.0; // Need to set heat flux

    if(evolve_pn) {
      ddt(Pn) = 0.0;
    }
    
    for(RangeIterator r=mesh->iterateBndryUpperY(); !r.isDone(); r++) {
      int jz = 0;
      
      // Outward flow velocity to >= Cs
      BoutReal Vout = sqrt(2.0*Te(r.ind, mesh->yend, jz)); // Sound speed outwards
      if(Vi(r.ind, mesh->yend, jz) > Vout)
        Vout = Vi(r.ind, mesh->yend, jz); // If plasma is faster, go to plasma velocity
      
      BoutReal Nout;
<<<<<<< HEAD
      switch( density_sheath ) {
      case 0: {
=======
      if( sheath_density_drop ) {
        // Zero gradient particle flux N*Vi* J*dx*dz
        // Since Vi increases into the sheath, density should drop
        Nout = Ne(r.ind, mesh->yend, jz) * coord->J(r.ind, mesh->yend) * Vi(r.ind, mesh->yend, jz) / (0.5*(coord->J(r.ind, mesh->yend) +coord->J(r.ind, mesh->yend+1)) * Vout);
      }else {
>>>>>>> e7d991a1
        // Free boundary on density (constant gradient)
        Nout = 0.5*( 3.*Ne(r.ind, mesh->yend, jz) - Ne(r.ind, mesh->yend-1, jz) );
        break;
      }
      case 1: {
        // Zero gradient
        Nout = Ne(r.ind, mesh->yend, jz); 
        break;
      }
      case 2: {
        // Zero gradient particle flux N*Vi* J*dx*dz
        // Since Vi increases into the sheath, density should drop
        Nout = Ne(r.ind, mesh->yend, jz) * mesh->J(r.ind, mesh->yend) * Vi(r.ind, mesh->yend, jz) / (0.5*(mesh->J(r.ind, mesh->yend) + mesh->J(r.ind, mesh->yend+1)) * Vout);
        break;
      }
      default: throw BoutException("Unrecognised density_sheath option");
      }
      
      if(Nout < 0.0)
        Nout = 0.0; // Prevent Nout from going negative -> Flux is always to the wall
      
      // Flux of particles is Ne*Vout
      BoutReal flux = Nout * Vout;
      
      BoutReal Pout;
      
      switch( pressure_sheath ) {
      case 0: {
        // Free boundary  (constant gradient)
        Pout = 0.5*( 3.*P(r.ind, mesh->yend, jz) - P(r.ind, mesh->yend-1, jz) );
        break;
      }
      case 1: {
        // Zero gradient
        Pout = P(r.ind, mesh->yend, jz); 
        break;
      }
      case 2: {
        // Use energy flux conservation to set pressure
        // (5/2)Pv + (1/2)nv^3 = const
        // 
        Pout = ((5.*P(r.ind,mesh->yend,jz)*Vi(r.ind,mesh->yend,jz) + Ne(r.ind,mesh->yend,jz)*pow(Vi(r.ind,mesh->yend,jz),3))/Vout - Nout*Vout*Vout)/5.;
        break;
      }
      default: throw BoutException("Unrecognised pressure_sheath option");
      }

      if(Pout < 0.0)
        Pout = 0.0;
      
      if(rhs_explicit) {
        // Additional cooling
        BoutReal q = (sheath_gamma - 6) * Te(r.ind, mesh->yend, jz) * flux;
        
        // Multiply by cell area to get power
        BoutReal heatflux = q * (coord->J(r.ind, mesh->yend)+coord->J(r.ind, mesh->yend+1))/(sqrt(coord->g_22(r.ind, mesh->yend)) + sqrt(coord->g_22(r.ind, mesh->yend+1)));
        
        // Divide by volume of cell, and 2/3 to get pressure
        ddt(P)(r.ind, mesh->yend, jz) -= (2./3)*heatflux / (coord->dy(r.ind, mesh->yend)*coord->J(r.ind, mesh->yend));
      }
      
      // Set boundary half-way between cells
      for(int jy=mesh->yend+1; jy<mesh->LocalNy; jy++) {
        
        ///// Plasma model
        
        // Vi fixed value (Dirichlet)
        Vi(r.ind, jy, jz)  = 2.*Vout - Vi(r.ind, mesh->yend, jz);
        
        // Ne set from flux (Dirichlet)
        Ne(r.ind, jy, jz)  = 2*Nout - Ne(r.ind, mesh->yend, jz);
        
        // NVi. This can be negative, so set this to the flux
        // going out of the domain (zero gradient)
        NVi(r.ind, jy, jz) = Nout * Vout;
        //NVi(r.ind, jy, jz) = Ne(r.ind, jy, jz)  * Vi(r.ind, jy, jz);        
        //NVi(r.ind, jy, jz) = 2.*Nout * Vout - NVi(r.ind, mesh->yend, jz);

        // Te zero gradient (Neumann)
        Te(r.ind, jy, jz) = Te(r.ind, mesh->yend, jz);
        
        P(r.ind, jy, jz) = 2.*Pout - P(r.ind, mesh->yend, jz);
        
        if(atomic) {
          ///// Neutral model
          // Flux of neutral particles, momentum, and energy are set later
          // Here the neutral velocity is set to no-flow conditions
          
          // Vn fixed value (Dirichlet)
          Vn(r.ind, jy, jz)  = - Vn(r.ind, mesh->yend, jz);
          
          // Nn free boundary (constant gradient)
          Nn(r.ind, jy, jz) = 2.*Nn(r.ind, mesh->yend, jz) - Nn(r.ind, mesh->yend-1, jz);
          
          if(evolve_pn) {
            // Tn fixed value (Dirichlet)
            //Tn(r.ind, jy, jz) = 3.5/Tnorm - Tn(r.ind, mesh->yend, jz);
            
            // Tn zero gradient. Heat flux set by gamma
            Tn(r.ind, jy, jz) = Tn(r.ind, mesh->yend, jz);
            
            if(rhs_explicit && (neutral_gamma > 0.0)) {
              // Density at the target
              BoutReal Nnout = 0.5*(Nn(r.ind, mesh->yend, jz) + Nn(r.ind, mesh->yend+1, jz));
              // gamma * n * T * cs
              BoutReal q = neutral_gamma * Nnout * Tn(r.ind, jy, jz) * sqrt(Tn(r.ind, jy, jz));
              
              // Multiply by cell area to get power
              BoutReal heatflux = q * (coord->J(r.ind, mesh->yend)+coord->J(r.ind, mesh->yend+1))/(sqrt(coord->g_22(r.ind, mesh->yend)) + sqrt(coord->g_22(r.ind, mesh->yend+1)));
              
              // Divide by volume of cell, and 2/3 to get pressure
              ddt(Pn)(r.ind, mesh->yend, jz) -= (2./3)*heatflux / (coord->dy(r.ind, mesh->yend)*coord->J(r.ind, mesh->yend));
            }
          }else {
            Tn(r.ind, jy, jz) = Te(r.ind, jy, jz);
          }
          Pn(r.ind, jy, jz) = Nn(r.ind, jy, jz) * Tn(r.ind, jy, jz); 
          NVn(r.ind, jy, jz) = -NVn(r.ind, mesh->yend, jz);
        }
      }
    }
    
    for(RangeIterator r=mesh->iterateBndryLowerY(); !r.isDone(); r++) {
      // No-flow boundary condition on left boundary
      
      for(int jz=0; jz<mesh->LocalNz; jz++) {
        for(int jy=0; jy<mesh->ystart; jy++) {
          Te(r.ind, jy, jz) = Te(r.ind, mesh->ystart, jz);
          Ne(r.ind, jy, jz) = Ne(r.ind, mesh->ystart, jz);
          P(r.ind, jy, jz) = P(r.ind, mesh->ystart, jz);
          Vi(r.ind, jy, jz) = -Vi(r.ind, mesh->ystart, jz);
          NVi(r.ind, jy, jz) = -NVi(r.ind, mesh->ystart, jz);
          
          if(atomic) {
            Vn(r.ind, jy, jz) = -Vn(r.ind, mesh->ystart, jz);
            Nn(r.ind, jy, jz) = Nn(r.ind, jy, jz);
            Pn(r.ind, jy, jz) = Pn(r.ind, jy, jz);
            Tn(r.ind, jy, jz) = Tn(r.ind, jy, jz);
          }
        }
      }
    }
    
    if((density_upstream > 0.0) && rhs_explicit) {
      ///////////////////////////////////////////////
      // Set velocity on left boundary to set density
      //
      // This calculates a source needed in the first grid cell, to relax towards
      // the desired density value. 
      //

      TRACE("Density upstream");
      
      BoutReal source;
      for(RangeIterator r=mesh->iterateBndryLowerY(); !r.isDone(); r++) {
        int jz = 0;
          
        // Density source, so dn/dt = source
        BoutReal error = density_upstream - Ne(r.ind, mesh->ystart, jz);
        
        // PI controller, using crude integral of the error
        if(density_error_lasttime < 0.0) {
          // First time
          density_error_lasttime = time;
          density_error_last = error;
        }
        
        // Integrate using Trapezium rule
        if(time > density_error_lasttime) { // Since time can decrease
          density_error_integral += (time - density_error_lasttime)*
            0.5*(error + density_error_last);
        }
        
        
        // Calculate source from combination of error and integral
        source = density_controller_p * error + density_controller_i * density_error_integral;
        
        //output.write("\n Source: %e, %e : %e, %e -> %e\n", time, (time - density_error_lasttime), error, density_error_integral, source);

        density_error_last = error;
        density_error_lasttime = time;

        if(!volume_source) {
          // Convert source into a flow velocity
          // through the boundary, based on a zero-gradient boundary on the density.
          // This ensures that the mass and momentum inputs are consistent,
          // but also carries energy through the boundary. This flux
          // of energy is calculated, and subtracted from the pressure equation,
          // so that the density boundary does not contribute to energy balance.
          
          // Calculate needed input velocity
          BoutReal Vin = source * sqrt(coord->g_22(r.ind, mesh->ystart))*coord->dy(r.ind, mesh->ystart) / Ne(r.ind, mesh->ystart, jz);
          
          // Limit at sound speed
          BoutReal cs = sqrt(Te(r.ind, mesh->ystart, jz));
          if( fabs(Vin) > cs ) {
            Vin *= cs / fabs(Vin); // + or - cs
          }
          Vi(r.ind, mesh->ystart-1, jz) = 2.*Vin - Vi(r.ind, mesh->ystart, jz);
          
          // Power flux is v * (5/2 P + 1/2 m n v^2 )
          BoutReal inputflux = Vin * ( 2.5 * P(r.ind, mesh->ystart, jz) + 0.5*Ne(r.ind, mesh->ystart, jz) * Vin*Vin );  // W/m^2 (normalised)
          
          // Subtract input energy flux from P equation
          // so no net power input
          ddt(P)(r.ind, mesh->ystart, jz) -= (2./3)*inputflux / ( coord->dy(r.ind, mesh->ystart) * sqrt(coord->g_22(r.ind, mesh->ystart)));
        }
      }

      if(volume_source) {
        if(source < 0.0)
          source = 0.0; // Don't remove particles
        
        // Broadcast the value of source from processor 0
        MPI_Bcast(&source, 1, MPI_DOUBLE, 0, BoutComm::get());
        
        // Scale NeSource
        NeSource = source * NeSource0;
      }
    }
    
    if(atomic && rhs_explicit) {
      // Atomic physics
      TRACE("Atomic");
      
      if(fimp > 0.0) {
        // Impurity radiation 
        Rzrad = rad->power(Te*Tnorm, Ne*Nnorm, Ne*(Nnorm*fimp)); // J / m^3 / s
        Rzrad /= SI::qe*Tnorm*Nnorm * Omega_ci; // Normalise
      } // else Rzrad = 0.0 set in init()
      
      E = 0.0; // Energy transfer to neutrals

      // Lower floor on Nn for atomic rates
      Field3D Nnlim2 = floor(Nn, 0.0);
      
      for(int i=0;i<mesh->LocalNx;i++)
        for(int j=mesh->ystart;j<=mesh->yend;j++)
          for(int k=0;k<mesh->LocalNz;k++) {
            
            // Integrate rates over each cell using Simpson's rule
            // Calculate cell centre (C), left (L) and right (R) values
            
            BoutReal Te_C = Te(i,j,k), Te_L = 0.5*(Te(i,j-1,k) + Te(i,j,k)), Te_R = 0.5*(Te(i,j,k) + Te(i,j+1,k));
            BoutReal Ne_C = Ne(i,j,k), Ne_L = 0.5*(Ne(i,j-1,k) + Ne(i,j,k)), Ne_R = 0.5*(Ne(i,j,k) + Ne(i,j+1,k));
            BoutReal Vi_C = Vi(i,j,k), Vi_L = 0.5*(Vi(i,j-1,k) + Vi(i,j,k)), Vi_R = 0.5*(Vi(i,j,k) + Vi(i,j+1,k));
            BoutReal Tn_C = Tn(i,j,k), Tn_L = 0.5*(Tn(i,j-1,k) + Tn(i,j,k)), Tn_R = 0.5*(Tn(i,j,k) + Tn(i,j+1,k));
            BoutReal Nn_C = Nnlim2(i,j,k), Nn_L = 0.5*(Nnlim2(i,j-1,k) + Nnlim2(i,j,k)), Nn_R = 0.5*(Nnlim2(i,j,k) + Nnlim2(i,j+1,k));
            BoutReal Vn_C = Vn(i,j,k), Vn_L = 0.5*(Vn(i,j-1,k) + Vn(i,j,k)), Vn_R = 0.5*(Vn(i,j,k) + Vn(i,j+1,k));

            // Jacobian (Cross-sectional area)
            BoutReal J_C = coord->J(i,j), J_L = 0.5*(coord->J(i,j-1) + coord->J(i,j)), J_R = 0.5*(coord->J(i,j) + coord->J(i,j+1));
            
            ///////////////////////////////////////
            // Charge exchange
            
            BoutReal R_cx_L = Ne_L*Nn_L*hydrogen.chargeExchange(Te_L*Tnorm) * (Nnorm / Omega_ci);
            BoutReal R_cx_C = Ne_C*Nn_C*hydrogen.chargeExchange(Te_C*Tnorm) * (Nnorm / Omega_ci);
            BoutReal R_cx_R = Ne_R*Nn_R*hydrogen.chargeExchange(Te_R*Tnorm) * (Nnorm / Omega_ci);
            
            // Ecx is energy transferred to neutrals
            Ecx(i,j,k) = (3./2)* (
                                       J_L * (Te_L - Tn_L)*R_cx_L
                                  + 4.*J_C * (Te_C - Tn_C)*R_cx_C
                                  +    J_R * (Te_R - Tn_R)*R_cx_R
                                  ) / (6. * J_C);
            
            // Fcx is friction between plasma and neutrals 
            Fcx(i,j,k) = (
                               J_L * (Vi_L - Vn_L)*R_cx_L
                          + 4.*J_C * (Vi_C - Vn_C)*R_cx_C
                          +    J_R * (Vi_R - Vn_R)*R_cx_R
                          ) / (6. * J_C);
            
            ///////////////////////////////////////
            // Recombination
            
            BoutReal R_rc_L  = hydrogen.recombination(Ne_L*Nnorm, Te_L*Tnorm)*SQ(Ne_L) * Nnorm / Omega_ci;
            BoutReal R_rc_C  = hydrogen.recombination(Ne_C*Nnorm, Te_C*Tnorm)*SQ(Ne_C) * Nnorm / Omega_ci;
            BoutReal R_rc_R  = hydrogen.recombination(Ne_R*Nnorm, Te_R*Tnorm)*SQ(Ne_R) * Nnorm / Omega_ci;
            
            // Rrec is radiated energy, Erec is energy transferred to neutrals
            // Factor of 1.09 so that recombination becomes an energy source at 5.25eV
            Rrec(i,j,k) = (
                                J_L * (1.09*Te_L - 13.6/Tnorm)*R_rc_L
                           + 4.*J_C * (1.09*Te_C - 13.6/Tnorm)*R_rc_C
                           +    J_R * (1.09*Te_R - 13.6/Tnorm)*R_rc_R
                           ) / (6. * J_C);
            
            Erec(i,j,k) = (3./2) * (
                                         J_L * Te_L * R_rc_L
                                    + 4.*J_C * Te_C * R_rc_C
                                    +    J_R * Te_R * R_rc_R
                                    ) / (6. * J_C);
	    
            Frec(i,j,k) = (
                                 J_L * Vi_L * R_rc_L
                           + 4.* J_C * Vi_C * R_rc_C
                           +     J_R * Vi_R * R_rc_R
                           ) / (6. * J_C);

            Srec(i,j,k) = (
                                 J_L * R_rc_L
                           + 4.* J_C * R_rc_C
                           +     J_R * R_rc_R
                           ) / (6. * J_C);
            
            ///////////////////////////////////////      
            // Ionisation
            BoutReal R_iz_L = Ne_L*Nn_L*hydrogen.ionisation(Te_L*Tnorm) * Nnorm / Omega_ci;
            BoutReal R_iz_C = Ne_C*Nn_C*hydrogen.ionisation(Te_C*Tnorm) * Nnorm / Omega_ci;
            BoutReal R_iz_R = Ne_R*Nn_R*hydrogen.ionisation(Te_R*Tnorm) * Nnorm / Omega_ci;
            
            Riz(i,j,k) = (Eionize/Tnorm) * (    // Energy loss per ionisation
                                                 J_L * R_iz_L
                                            + 4.*J_C * R_iz_C
                                            +    J_R * R_iz_R
                                             ) / (6. * J_C);   
            Eiz(i,j,k) = -(3./2)* (   // Energy from neutral atom temperature
                                          J_L * Tn_L * R_iz_L
                                   + 4. * J_C * Tn_C * R_iz_C
                                   +      J_R * Tn_R * R_iz_R
                                  ) / (6. * J_C);

            // Friction due to ionisation
            Fiz(i,j,k) = - (
                                   J_L * Vn_L * R_iz_L
                            + 4. * J_C * Vn_C * R_iz_C
                            +      J_R * Vn_R * R_iz_R
                            ) / (6. * J_C);
            
            // Plasma sink due to ionisation (negative)
            Siz(i,j,k) = - (
                                 J_L * R_iz_L
                           + 4.* J_C * R_iz_C
                           +     J_R * R_iz_R
                            ) / (6. * J_C);

            // Total energy lost from system
            R(i,j,k) = Rzrad(i,j,k)     // Radiated power from impurities
                     + Rrec(i,j,k)      // Recombination
                     + Riz(i,j,k);      // Ionisation
            
            // Total energy transferred to neutrals
            E(i,j,k) = Ecx(i,j,k)       // Charge exchange
                     + Erec(i,j,k)      // Recombination
                     + Eiz(i,j,k);      // ionisation

            // Total friction
            F(i,j,k) = Frec(i,j,k) + Fiz(i,j,k) + Fcx(i,j,k);

            // Total sink of plasma, source of neutrals
            S(i,j,k) = Srec(i,j,k) + Siz(i,j,k);
          }
      
      if(!evolve_nvn && neutral_f_pn) {
        // Not evolving neutral momentum
        F = Grad_par(Pn);
      }
    }
    
    ///////////////////////////////////////////////////
    // Plasma model

    /// Density
    TRACE("ddt(Ne)");
    
    if(rhs_explicit) {
      
      if(density_form == 1) {
        // Upwinding fluxes for advection
        ddt(Ne) = 
          - Div_par_FV(Ne, Vi) // Mass flow
          ;
      }else if(density_form == 2) {
        // FE splitting of central difference advection
        ddt(Ne) = 
          - 0.5*( Div_par(NVi) + Vi*Grad_par(Ne) + Ne*Div_par(Vi) )
          ;
      }else if(density_form == 3) {
        // Central differencing for comparison with form 2
        ddt(Ne) = 
          - Div_par(NVi);
      }else if(density_form == 4) {
        // Flux splitting with upwinding
        Field3D a = sqrt( (5./3)*2.*Te ); // Local sound speed
        ddt(Ne) = 
          - Div_par_FV_FS(Ne, Vi, a) // Mass flow
          ;
      }else {
        throw BoutException("Unrecognised density_form (%d)", density_form);
      }
      
      if(atomic) {
        ddt(Ne) -= S;                  // Sink to recombination
      }
      
      if(volume_source) {
        ddt(Ne) += NeSource; // External volume source
      }
      
    }else {
      ddt(Ne) = 0.0;
    }

    if(rhs_implicit && (anomalous_D > 0.0)) {
      ddt(Ne) += Div_par_diffusion(anomalous_D, Ne);
    }
    
    if((hyper > 0.0) && (rhs_implicit)) {
      ddt(Ne) += D(Ne, hyper);
    }
    
    if((ADpar > 0.0) && (rhs_implicit)) {
      ddt(Ne) += ADpar * AddedDissipation(1.0, P, Ne, true);
    }
    
    /// Momentum
    TRACE("ddt(NVi)");
    
    if(rhs_explicit) {
      
      if(momentum_form == 1) {
        // Flux form for flow,
        // central differencing of pressure
        
        ddt(NVi) = 
          - Div_par_FV(NVi, Vi) // Momentum flow
          - Grad_par(P)
          ;
      }else if(momentum_form == 3) {
        // FE splitting of flux
        // central differencing pressure
        ddt(NVi) = 
          - 0.5*( Div_par(Vi*NVi) + NVi*Div_par(Vi) + Vi*Grad_par(NVi) )
          - Grad_par(P)
          ;
      }else if(momentum_form == 4) {
        // Flux form for flow,
        // central differencing of pressure
        
        ddt(NVi) = 
          - Div_par_FV3(Ne, Vi, Vi)
          - Grad_par(P)
          ;
      }else if(momentum_form == 5) {
        // Central differencing for comparison
        ddt(NVi) = 
          - Div_par(Vi*NVi)
          - Grad_par(P)
          ;
      }else if(momentum_form == 6) {
        // Flux splitting with upwinding
        Field3D a = sqrt( (5./3)*2.*Te ); // Local sound speed
        ddt(NVi) = 
          - Div_par_FV_FS(NVi, Vi, a) // Momentum flow
          - Grad_par(P)
          ;
      }else {
        throw BoutException("Unrecognised momentum_form (%d)", momentum_form);
      }
      
      if(atomic) {
        // Friction with neutrals
        ddt(NVi) -= F;
      }
    }else {
      ddt(NVi) = 0.0; 
    }
    
    if((viscos > 0.) && (rhs_implicit)) {
      ddt(NVi) += viscos*Div_par_diffusion_index(Vi);
    }
    
    if(rhs_implicit && (anomalous_D > 0.0)) {
      ddt(NVi) += Div_par_diffusion(anomalous_D*Vi, Ne);
    }
    
    if(ion_viscosity) {
       // Braginskii ion viscosity
      if(rhs_explicit) {
        // Update viscosity
        
        Field3D tau_i = sqrt(2 * mi_me) * tau_e;
        eta_i = (4./3) * 0.96 * Ne * tau_i * Te;  // Ti = Te
        eta_i.applyBoundary("neumann");
      }
      if(rhs_implicit) {
        ddt(NVi) += Div_par_diffusion(eta_i, Vi);
      }
    }
    
    if((hyper > 0.0) && (rhs_implicit)) {
      ddt(NVi) += D(NVi, hyper);
    }
    
    if((ADpar > 0.0) && (rhs_implicit)) {
      ddt(NVi) += ADpar * AddedDissipation(1.0, P, NVi, true);
    }
    
    /// Pressure

    TRACE("ddt(P)");

    if(rhs_explicit) {
      // Note: ddt(P) set earlier for sheath
      
      if(energy_form == 1) {
        // Upwinding fluxes for advection,
        // central differencing for compression
        ddt(P) += 
          - Div_par_FV(P, Vi)         // Advection
          - (2./3)*P*Div_par(Vi)      // Compression
          ;
      }else if(energy_form == 3) {
        // FE splitting of central difference advection
        // Central differencing compression, grad_par form
        ddt(P) += 
          - (5./3)*0.5*( Div_par(P*Vi) + Vi*Grad_par(P) + P*Div_par(Vi) )
          + (2./3)*Vi*Grad_par(P)
          ;
      }else if(energy_form == 4) {
        // FE splitting, compression in Div_par form 
        ddt(P) += 
          - 0.5*( Div_par(P*Vi) + Vi*Grad_par(P) + P*Div_par(Vi) )
          - (2./3)*P*Div_par(Vi)
          ;
      }else if(energy_form == 5) {
        // Central differencing, symmetric split
        ddt(P) += 
          - (4./3)*Div_par(P*Vi) 
          + (1./3)*(Vi*Grad_par(P) - P*Div_par(Vi))
          ;
      }else if(energy_form == 6) {
        // Upwinding fluxes for advection,
        // central differencing for compression
        // This form uses separate interpolation of Ne and Te 
        ddt(P) += 
          - Div_par_FV3(Ne, 2.*Te, Vi)
          - (2./3)*P*Div_par(Vi)      // Compression
          ;
      }else if(energy_form == 7) {
        // Central differencing for comparison
        ddt(P) += 
          - Div_par(P*Vi)
          - (2./3)*P*Div_par(Vi)
          ;
      }else if(energy_form == 8) {
        Field3D a = sqrt( (5./3)*2.*Te ); // Local sound speed
        ddt(P) += 
          - Div_par_FV_FS(P, Vi, a)       // Advection
          - (2./3)*P*Div_par(Vi)          // Compression
          ;
      }else {
        throw BoutException("Unrecognised energy_form (%d)", energy_form);
      }
      
      if(atomic) {
        // Include radiation and neutral interaction
        ddt(P) -= (2./3) * ( 
                            R  // Radiated power
                            +E // Energy transferred to neutrals
                             );
      }
      
      if(volume_source) {
        // Volumetric source
      
        ddt(P) += PeSource;            // External source of energy
      }else {
        // Insert power into the first grid point
        for(RangeIterator r=mesh->iterateBndryLowerY(); !r.isDone(); r++)
          for(int jz=0; jz<mesh->LocalNz; jz++) {
            ddt(P)(r.ind, mesh->ystart, jz) += (2./3)*powerflux / ( coord->dy(r.ind, mesh->ystart) * sqrt(coord->g_22(r.ind, mesh->ystart)));
          }
      }
    }
    
    if(rhs_implicit) {
      if(heat_conduction) {
        //ddt(P) += (2./3)*Div_par_diffusion(kappa_epar, Te);
        ddt(P) += (2./3)*Div_par_diffusion_upwind(kappa_epar, Te);  
        //ddt(P) += (2./3)*Div_par_spitzer( 3.2 * mi_me * Omega_ci * tau_e0, Te);
      }

      if(anomalous_D > 0.0) {
        ddt(P) += Div_par_diffusion(anomalous_D*2.*Te, Ne);
      }
      if(anomalous_chi > 0.0) {
        ddt(P) += Div_par_diffusion(anomalous_chi, Te);
      }
    }
    
    if((hyper > 0.0) && (rhs_implicit)) {
      ddt(P) += D(P, hyper);
    }
    
    if((ADpar > 0.0) && (rhs_implicit)) {
      ddt(P) += ADpar * AddedDissipation(1.0, P, P, true);
    }

    // Switch off evolution at very low densities
    for(int i=0;i<mesh->LocalNx;i++)
      for(int j=mesh->ystart;j<=mesh->yend;j++)
        for(int k=0;k<mesh->LocalNz;k++) {
          if((Ne(i,j,k) < 1e-5) && (ddt(Ne)(i,j,k) < 0.0)) {
            ddt(Ne)(i,j,k) = 0.0;
            ddt(NVi)(i,j,k) = 0.0;
            ddt(P)(i,j,k) = 0.0;
          }
        }
    
    if(atomic) {
      ///////////////////////////////////////////////////
      // Neutrals model
      //
      // 
      
      TRACE("Neutrals");
      
      Field3D logPn = log(floor(Pn,1e-7));
      logPn.applyBoundary("neumann");
      
      TRACE("ddt(Nn)");
      
      if(rhs_explicit) {
        ddt(Nn) = 
          - Div_par_FV(Nn, Vn)        // Advection
          + S                         // Source from recombining plasma
          - nloss*Nn                  // Loss of neutrals from the system
          ;
      }else {
        ddt(Nn) = 0.0;
      }
      
      if(rhs_implicit) {
        if(dneut > 0.0) {
          ddt(Nn) += Div_par_diffusion(Dn * Nn, logPn); // Diffusion
        }
      }
      
      if((hyper > 0.0) && (rhs_implicit)) {
        ddt(Nn) += D(Nn, hyper);
      }
      
      if(evolve_nvn) {
        // Evolving momentum of the neutral gas
        
        TRACE("ddt(NVn)");
        
        if(rhs_explicit) {
          ddt(NVn) = 
            - Div_par_FV(NVn, Vn)        // Momentum flow
            + F                          // Friction with plasma
            - nloss*NVn                  // Loss of neutrals from the system
            - Grad_par(Pn)               // Pressure gradient
            ;
        }else {
          ddt(NVn) = 0.0;
        }
        
        if(rhs_implicit) {
          if(viscos > 0.) {
            // Note no factor of Nn
            ddt(NVn) += Div_par_diffusion(viscos*SQ(coord->dy), Vn);
          }
          
          if(hyper > 0.) {
            // Numerical dissipation
            ddt(NVn) += D(NVn, hyper);
          }
          
          if(ion_viscosity) {
            // Relationship between heat conduction and viscosity for neutral gas
            // Chapman, Cowling "The Mathematical Theory of Non-Uniform Gases", CUP 1952
            // Ferziger, Kaper "Mathematical Theory of Transport Processes in Gases", 1972
            //
            Field3D eta_n = (2./5) * kappa_n;
            
            ddt(NVn) += Div_par_diffusion(eta_n, Vn);
          }
          
          if(dneut > 0.0)
            ddt(NVn) += Div_par_diffusion(NVn*Dn, logPn); // Diffusion
        }
      }
      
      if(evolve_pn) {
        // Evolving temperature of neutral gas
        // Essentially the same as the plasma equation
        
        TRACE("ddt(Pn)");
        
        if(rhs_explicit) {
          ddt(Pn) +=
            - Div_par_FV(Pn, Vn)                     // Advection
            - (2./3)*Pn*Div_par(Vn)                  // Compression
            + (2./3) * E                             // Energy transferred to neutrals
            - nloss * Pn                             // Loss of neutrals from the system
            ;
        }
        
        if(rhs_implicit) {
          ddt(Pn) += (2./3)*Div_par_diffusion(kappa_n, Tn);  // Parallel heat conduction
          
          if(dneut > 0.0) {
            ddt(Pn) += Div_par_diffusion(Dn*Pn, logPn); // Perpendicular diffusion
          }
        }
        
        if((hyper > 0.0) && (rhs_implicit)) {
          ddt(Pn) += D(Pn, hyper);
        }
        
        // Switch off evolution at very low densities
        // This seems to be necessary to get through initial transients
        
        for(int i=0;i<mesh->LocalNx;i++)
          for(int j=mesh->ystart;j<=mesh->yend;j++)
            for(int k=0;k<mesh->LocalNz;k++) {
              if(Nn(i,j,k) < 1e-5) {
                // Relax to the plasma temperature
                ddt(Pn)(i,j,k) = -1e-2*(Pn(i,j,k) - Te(i,j,k)*Nn(i,j,k));
              }
            }
      }
     
    
      if(rhs_explicit) {
        // Boundary condition on fluxes
        
        TRACE("Fluxes");
        
        BoutReal nredist;
        for(RangeIterator r=mesh->iterateBndryUpperY(); !r.isDone(); r++) {
          int jz = 0; // Z index
          int jy = mesh->yend;
          //flux_ion = 0.0;
          flux_ion = 0.25*(Ne(r.ind, jy, jz) + Ne(r.ind, jy+1, jz)) * (Vi(r.ind, jy, jz) + Vi(r.ind, jy+1, jz)) * (coord->J(r.ind,jy) + coord->J(r.ind,jy+1)) / (sqrt(coord->g_22(r.ind,jy))+ sqrt(coord->g_22(r.ind,jy+1)));
          BoutReal flux_neut = 0.0;
          
          for(int j = mesh->yend+1; j<mesh->LocalNy; j++) {
            //flux_ion += ddt(Ne)(r.ind, j, jz) * coord->J(r.ind,j) * coord->dy(r.ind,j);        
            flux_neut += ddt(Nn)(r.ind, j, jz) * coord->J(r.ind,j) * coord->dy(r.ind,j);
            
            ddt(Ne)(r.ind, j, jz) = 0.0;
            ddt(Nn)(r.ind, j, jz) = 0.0;
          }
          
          // Make sure that mass is conserved
          
          // Total amount of neutral gas to be added
          BoutReal nadd = flux_ion*frecycle + flux_neut + gaspuff;
          
          // Neutral gas arriving at the target
          BoutReal ntarget = (1 - fredistribute) * nadd / ( coord->J(r.ind,mesh->yend) * coord->dy(r.ind,mesh->yend) );
          
          ddt(Nn)(r.ind, mesh->yend, jz) += ntarget;
          
          if(evolve_nvn) {
            // Set velocity of neutrals coming from the wall to a fraction of the 
            // Franck-Condon energy
            BoutReal Vneut = - vwall * sqrt(3.5/Tnorm);
            ddt(NVn)(r.ind, mesh->yend, jz) += ntarget* Vneut;
          }
          
          if(evolve_pn) {
            // Set temperature of the incoming neutrals to F-C
            ddt(Pn)(r.ind, mesh->yend, jz) += ntarget * (3.5/Tnorm);
          }
          
          // Re-distribute neutrals
          nredist = fredistribute * nadd;
          
          // Divide flux_ion by J so that the result in the output file has units of flux per m^2
          flux_ion /= coord->J(mesh->xstart, mesh->yend+1);
        }
        // Now broadcast redistributed neutrals to other processors
        MPI_Comm ycomm = mesh->getYcomm(mesh->xstart); // MPI communicator
        int np; MPI_Comm_size(ycomm, &np); // Number of processors
        
        // Broadcast from final processor (presumably with target)
        // to all other processors
        MPI_Bcast(&nredist, 1, MPI_DOUBLE, np-1, ycomm);
        
        // Distribute along length
        for(int j=mesh->ystart;j<=mesh->yend;j++) {
          // Neutrals into this cell
          BoutReal ncell = nredist * redist_weight(mesh->xstart,j) / ( coord->J(mesh->xstart,j) * coord->dy(mesh->xstart,j) );
          
          ddt(Nn)(mesh->xstart, j, 0) += ncell;
          
          // No momentum
          
          if(evolve_pn) {
            // Set temperature of the incoming neutrals to F-C
            ddt(Pn)(mesh->xstart, j, 0) += ncell * (3.5/Tnorm);
          }
        }
      }
    }
    return 0;
  }

  /*!
   * Preconditioner. Solves the heat conduction
   * 
   * @param[in] t  The simulation time
   * @param[in] gamma   Factor in front of the Jacobian in (I - gamma*J). Related to timestep
   * @param[in] delta   Not used here
   */
  int precon(BoutReal t, BoutReal gamma, BoutReal delta) {
    
    static InvertPar *inv = NULL;
    if(!inv) {
      // Initialise parallel inversion class
      inv = InvertPar::Create();
      inv->setCoefA(1.0);
    }
    if(heat_conduction) {
      // Set the coefficient in front of Grad2_par2
      inv->setCoefB(-(2./3)*gamma*kappa_epar);
      Field3D dT = ddt(P);
      dT.applyBoundary("neumann");
      ddt(P) = inv->solve(dT);
    }
    
    if(atomic && evolve_pn) {
      // Neutral pressure
      inv->setCoefB(-(2./3)*gamma*kappa_n);
      Field3D dT = ddt(Pn);
      dT.applyBoundary("neumann");
      ddt(Pn) = inv->solve(dT);
    }

    return 0;
  }

  /*!
   * When split operator is enabled, run only the explicit part
   */
  int convective(BoutReal t) {
    rhs_explicit = true;
    rhs_implicit = false;
    update_coefficients = true;
    return rhs(t);
  }

  /*!
   * When split operator is enabled, run only implicit part
   */
  int diffusive(BoutReal t, bool linear) {
    rhs_explicit = false;
    rhs_implicit = true;
    update_coefficients = !linear; // Don't update coefficients in linear solve
    return rhs(t);
  }
  
  /*!
   * Monitor output solutions
   */
  int outputMonitor(BoutReal simtime, int iter, int NOUT) {
    
    static BoutReal maxinvdt_alltime = 0.0; // Max 1/dt over all output times
    
    ///////////////////////////////////////////////////
    // Check velocities for CFL information
    
    if(cfl_info) {
      // Calculate the maximum velocity, including cell centres
      // and edges.
      
      Coordinates *coord = mesh->coordinates();

      BoutReal maxabsvc = 0.0; // Maximum absolute velocity + sound speed
      BoutReal maxinvdt = 0.0; // Maximum 1/dt
      for(int j=mesh->ystart;j<=mesh->yend;j++) {
        BoutReal g = 5./3;
        
        // cell centre
        BoutReal cs = sqrt( g*P(0,j,0)/Ne(0,j,0) ); // Sound speed
        
        BoutReal vcs = abs( Vi(0,j,0) ) + cs;
        if(vcs > maxabsvc)
          maxabsvc = vcs;
        
        BoutReal dl = coord->dy(0,j) * sqrt(coord->g_22(0,j)); // Length of cell
        if( vcs/dl > maxinvdt )
          maxinvdt = vcs/dl;
        
        // cell left
        BoutReal p = 0.5*(P(0,j-1,0) + P(0,j,0));
        BoutReal n = 0.5*(Ne(0,j-1,0) + Ne(0,j,0));
        cs = sqrt( g*p/n );
        vcs = abs( 0.5*(Vi(0,j-1,0) + Vi(0,j,0)) ) + cs;
        if(vcs > maxabsvc)
          maxabsvc = vcs;
        
        dl = 0.5*(coord->dy(0,j) * sqrt(coord->g_22(0,j)) + coord->dy(0,j-1) * sqrt(coord->g_22(0,j-1)));
        
        if( vcs/dl > maxinvdt )
          maxinvdt = vcs/dl;
        
        // Cell right
        p = 0.5*(P(0,j+1,0) + P(0,j,0));
        n = 0.5*(Ne(0,j+1,0) + Ne(0,j,0));
        cs = sqrt( g*p/n );
        vcs = abs( 0.5*(Vi(0,j+1,0) + Vi(0,j,0)) ) + cs;
        if(vcs > maxabsvc)
          maxabsvc = vcs;

        dl = 0.5*(coord->dy(0,j) * sqrt(coord->g_22(0,j)) + coord->dy(0,j+1) * sqrt(coord->g_22(0,j+1)));
        
        if( vcs/dl > maxinvdt )
          maxinvdt = vcs/dl;
      }
      
      // Get maximum over the domain
      BoutReal maxabsvc_all;
      BoutReal maxinvdt_all;

      MPI_Allreduce(&maxabsvc, &maxabsvc_all, 1, MPI_DOUBLE, MPI_MAX, BoutComm::get());
      MPI_Allreduce(&maxinvdt, &maxinvdt_all, 1, MPI_DOUBLE, MPI_MAX, BoutComm::get());
      
      if(maxinvdt_all > maxinvdt_alltime)
        maxinvdt_alltime = maxinvdt_all;

      output.write("\nLocal max |v|+cs: %e Global max |v|+cs: %e\n", maxabsvc, maxabsvc_all);
      output.write("Local CFL limit: %e Global limit: %e\n", 1./maxinvdt, 1./maxinvdt_all);
      output.write("Minimum global CFL limit %e\n", 1./maxinvdt_alltime);
    }
    return 0;
  }

private:
  bool cfl_info; // Print additional information on CFL limits
  
  // Normalisation parameters
  BoutReal Tnorm, Nnorm, Bnorm, AA;
  BoutReal Cs0, Omega_ci, rho_s0, tau_e0, mi_me;

  /////////////////////////////////////////////////////////////////
  // Evolving quantities
  Field3D Ne, NVi, P; // Plasma (electron) density, momentum, and pressure
  Field3D Nn, NVn, Pn; // Neutral density, momentum, pressure
  
  Field3D Vi, Vn;  // Ion and neutral velocities
  
  bool evolve_nvn; // Evolve neutral momentum?
  bool evolve_pn;  // Evolve neutral pressure?
  
  /////////////////////////////////////////////////////////////////
  // Diffusion and viscosity coefficients
  
  Field3D Dn;           // Neutral gas diffusion
  BoutReal dneut;       // Neutral gas diffusion multiplier
  
  Field3D kappa_n;      // Neutral gas thermal conduction
  Field3D kappa_epar;   // Plasma thermal conduction

  Field3D tau_e;        // Electron collision time
  Field3D eta_i;        // Braginskii ion viscosity
  bool ion_viscosity;   // Braginskii ion viscosity on/off
  bool heat_conduction; // Thermal conduction on/off
  
  int density_form;     // Form of the density equation
  int momentum_form;    // Form of the momentum equation
  int energy_form;      // Form of the energy equation
  
  BoutReal nloss;       // Neutral loss rate (1/timescale)

  BoutReal anomalous_D, anomalous_chi; // Anomalous transport
  
  /////////////////////////////////////////////////////////////////
  // Atomic physics transfer channels
  
  bool atomic;     // Include atomic physics? This includes neutral gas evolution
  
  Field3D Srec, Siz;        // Plasma particle sinks due to recombination and ionisation
  Field3D Frec, Fiz, Fcx;   // Plasma momentum sinks due to recombination, ionisation, charge exchange and total
  Field3D Rrec, Riz, Rzrad; // Plasma power sinks due to recombination, ionisation, impurity radiation, charge exchange and total
  Field3D Erec, Eiz, Ecx;   // Transfer of power from plasma to neutrals
  
  Field3D S, F, E; // Exchange of particles, momentum and energy from plasma to neutrals
  Field3D R;       // Radiated power
  
  RadiatedPower *rad;            // Impurity atomic rates
  UpdatedRadiatedPower hydrogen; // Atomic rates
  
  BoutReal fimp;     // Impurity fraction (of Ne)
  BoutReal Eionize;  // Ionisation energy loss
  
  bool neutral_f_pn; // When not evolving NVn, use F = Grad_par(Pn)

  ///////////////////////////////////////////////////////////////
  // Sheath boundary
  
  BoutReal sheath_gamma;   // Sheath heat transmission factor
  BoutReal neutral_gamma;  // Neutral heat transmission
  
  int density_sheath; // How to handle density boundary?
  int pressure_sheath; // How to handle pressure boundary?

  BoutReal frecycle; // Recycling fraction
  BoutReal gaspuff;  // Additional source of neutral gas at the target plate
  BoutReal vwall;    // Velocity of neutrals coming from the wall
                     // as fraction of Franck-Condon energy

  BoutReal flux_ion; // Flux of ions to target (output)

  // Re-distribution of recycled neutrals
  Field2D redist_weight; // Weighting used to decide redistribution
  BoutReal fredistribute; // Fraction of recycled neutrals re-distributed along length
  
  ///////////////////////////////////////////////////////////////
  // Sources
  
  bool volume_source;         // Include volume sources?
  Field2D NeSource, PeSource; // Volume sources
  Field2D NeSource0; // Used in feedback control
  BoutReal powerflux; // Used if no volume sources
  
  // Upstream density controller
  BoutReal density_upstream;   // The desired density at the lower Y (upstream) boundary
  BoutReal density_controller_p, density_controller_i; // Controller settings
  
  BoutReal density_error_lasttime, density_error_last; // Value and time of last error
  BoutReal density_error_integral; // Integral of error
  
  ///////////////////////////////////////////////////////////////
  // Numerical dissipation
  
  BoutReal tn_floor; // Minimum neutral gas temperature [eV]
  
  BoutReal hyper, viscos;     // Numerical dissipation terms
  BoutReal ADpar;             // Added Dissipation numerical term
  
  Field2D dy4;   // SQ(SQ(coord->dy)) cached to avoid recalculating
  
  // Numerical diffusion
  const Field3D D(const Field3D &f, BoutReal d) {
    if(d < 0.0)
      return 0.0;
    return Div_par_diffusion(d*SQ(mesh->coordinates()->dy), f);
    //return -D4DY4_FV(d*dy4,f);
  }
  
  ///////////////////////////////////////////////////////////////
  // Splitting into implicit and explicit
  bool rhs_implicit, rhs_explicit;   // Enable implicit and explicit parts
  bool update_coefficients;          // Re-calculate diffusion coefficients
};

BOUTMAIN(SD1D);<|MERGE_RESOLUTION|>--- conflicted
+++ resolved
@@ -442,16 +442,8 @@
         Vout = Vi(r.ind, mesh->yend, jz); // If plasma is faster, go to plasma velocity
       
       BoutReal Nout;
-<<<<<<< HEAD
       switch( density_sheath ) {
       case 0: {
-=======
-      if( sheath_density_drop ) {
-        // Zero gradient particle flux N*Vi* J*dx*dz
-        // Since Vi increases into the sheath, density should drop
-        Nout = Ne(r.ind, mesh->yend, jz) * coord->J(r.ind, mesh->yend) * Vi(r.ind, mesh->yend, jz) / (0.5*(coord->J(r.ind, mesh->yend) +coord->J(r.ind, mesh->yend+1)) * Vout);
-      }else {
->>>>>>> e7d991a1
         // Free boundary on density (constant gradient)
         Nout = 0.5*( 3.*Ne(r.ind, mesh->yend, jz) - Ne(r.ind, mesh->yend-1, jz) );
         break;
@@ -464,7 +456,7 @@
       case 2: {
         // Zero gradient particle flux N*Vi* J*dx*dz
         // Since Vi increases into the sheath, density should drop
-        Nout = Ne(r.ind, mesh->yend, jz) * mesh->J(r.ind, mesh->yend) * Vi(r.ind, mesh->yend, jz) / (0.5*(mesh->J(r.ind, mesh->yend) + mesh->J(r.ind, mesh->yend+1)) * Vout);
+        Nout = Ne(r.ind, mesh->yend, jz) * coord->J(r.ind, mesh->yend) * Vi(r.ind, mesh->yend, jz) / (0.5*(coord->J(r.ind, mesh->yend) + coord->J(r.ind, mesh->yend+1)) * Vout);
         break;
       }
       default: throw BoutException("Unrecognised density_sheath option");
